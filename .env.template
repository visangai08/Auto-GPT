--- conflicted
+++ resolved
@@ -1,9 +1,11 @@
 ################################################################################
 ### AUTO-GPT - GENERAL SETTINGS
 ################################################################################
-<<<<<<< HEAD
-## EXECUTE_LOCAL_COMMANDS - Allow local command execution (Example: False)
+
+## EXECUTE_LOCAL_COMMANDS - Allow local command execution (Default: False)
+## RESTRICT_TO_WORKSPACE - Restrict file operations to workspace ./auto_gpt_workspace (Default: True)
 # EXECUTE_LOCAL_COMMANDS=False
+# RESTRICT_TO_WORKSPACE=True
 
 ## BROWSE_CHUNK_MAX_LENGTH - When browsing website, define the length of chunk stored in memory
 # BROWSE_CHUNK_MAX_LENGTH=8192
@@ -13,22 +15,6 @@
 
 ## AI_SETTINGS_FILE - Specifies which AI Settings file to use (defaults to ai_settings.yaml)
 # AI_SETTINGS_FILE=ai_settings.yaml
-
-## USE_WEB_BROWSER - Sets the web-browser drivers to use with selenium (defaults to chrome).
-## Note: set this to either 'chrome', 'firefox', or 'safari' depending on your current browser
-# USE_WEB_BROWSER=chrome
-=======
-# EXECUTE_LOCAL_COMMANDS - Allow local command execution (Example: False)
-EXECUTE_LOCAL_COMMANDS=False
-# RESTRICT_TO_WORKSPACE - Restrict file operations to workspace ./auto_gpt_workspace (Default: True)
-RESTRICT_TO_WORKSPACE=True
-# BROWSE_CHUNK_MAX_LENGTH - When browsing website, define the length of chunk stored in memory
-BROWSE_CHUNK_MAX_LENGTH=8192
-# USER_AGENT - Define the user-agent used by the requests library to browse website (string)
-# USER_AGENT="Mozilla/5.0 (Macintosh; Intel Mac OS X 10_15_4) AppleWebKit/537.36 (KHTML, like Gecko) Chrome/83.0.4103.97 Safari/537.36"
-# AI_SETTINGS_FILE - Specifies which AI Settings file to use (defaults to ai_settings.yaml)
-AI_SETTINGS_FILE=ai_settings.yaml
->>>>>>> 9514919d
 
 ################################################################################
 ### LLM PROVIDER
@@ -111,7 +97,7 @@
 
 ### MILVUS
 ## MILVUS_ADDR - Milvus remote address (e.g. localhost:19530)
-## MILVUS_COLLECTION - Milvus collection, 
+## MILVUS_COLLECTION - Milvus collection,
 ## change it if you want to start a new memory and retain the old memory.
 # MILVUS_ADDR=your-milvus-cluster-host-port
 # MILVUS_COLLECTION=autogpt
@@ -153,11 +139,9 @@
 ################################################################################
 
 ### BROWSER
-# USE_WEB_BROWSER - Sets the web-browser drivers to use with selenium (defaults to chrome).
-# HEADLESS_BROWSER - Whether to run the browser in headless mode (defaults to True)
-#   Note: set this to either 'chrome', 'firefox', or 'safari' depending on your current browser
+## USE_WEB_BROWSER - Sets the web-browser driver to use with selenium (default: chrome).
+##   Note: set this to either 'chrome', 'firefox', or 'safari' depending on your current browser
 # USE_WEB_BROWSER=chrome
-# HEADLESS_BROWSER=True
 
 ### GOOGLE
 ## GOOGLE_API_KEY - Google API key (Example: my-google-api-key)
